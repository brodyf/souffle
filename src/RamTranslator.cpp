/*
 * Souffle - A Datalog Compiler
 * Copyright (c) 2013, 2015, Oracle and/or its affiliates. All rights reserved
 * Licensed under the Universal Permissive License v 1.0 as shown at:
 * - https://opensource.org/licenses/UPL
 * - <souffle root>/licenses/SOUFFLE-UPL.txt
 */

/************************************************************************
 *
 * @file RamTranslator.cpp
 *
 * Implementations of a translator from AST to RAM structures.
 *
 ***********************************************************************/

#include "RamTranslator.h"
#include "AstClause.h"
#include "AstIODirective.h"
#include "AstProgram.h"
#include "AstRelation.h"
#include "AstTypeAnalysis.h"
#include "AstUtils.h"
#include "AstVisitor.h"
#include "BinaryConstraintOps.h"
#include "Global.h"
#include "PrecedenceGraph.h"
#include "RamStatement.h"
#include "RamVisitor.h"

namespace souffle {

namespace {

SymbolMask getSymbolMask(const AstRelation& rel, const TypeEnvironment& typeEnv) {
    auto arity = rel.getArity();
    SymbolMask res(arity);
    for (size_t i = 0; i < arity; i++) {
        res.setSymbol(i, isSymbolType(typeEnv.getType(rel.getAttribute(i)->getTypeName())));
    }
    return res;
}

/**
 * Converts the given relation identifier into a relation name.
 */
std::string getRelationName(const AstRelationIdentifier& id) {
    return toString(join(id.getNames(), "-"));
}

RamRelationIdentifier getRamRelationIdentifier(std::string name, unsigned arity, const AstRelation* rel,
        const TypeEnvironment* typeEnv, const bool istemp = false) {
    // avoid name conflicts for temporary identifiers
    if (istemp) {
        name.insert(0, "@");
    }

    if (!rel) {
        return RamRelationIdentifier(name, arity, istemp);
    }

    assert(arity == rel->getArity());
    std::vector<std::string> attributeNames;
    std::vector<std::string> attributeTypeQualifiers;
    for (unsigned int i = 0; i < arity; i++) {
        attributeNames.push_back(rel->getAttribute(i)->getAttributeName());
        if (typeEnv) {
            attributeTypeQualifiers.push_back(
                    getTypeQualifier(typeEnv->getType(rel->getAttribute(i)->getTypeName())));
        }
    }

    IODirectives inputDirectives;
    std::vector<IODirectives> outputDirectives;
    // If IO directives have been specified then set them up
    for (const auto& current : rel->getIODirectives()) {
        if (current->isInput()) {
            for (const auto& currentPair : current->getIODirectiveMap()) {
                inputDirectives.set(currentPair.first, currentPair.second);
            }
        } else if (current->isOutput()) {
            IODirectives ioDirectives;
            for (const auto& currentPair : current->getIODirectiveMap()) {
                ioDirectives.set(currentPair.first, currentPair.second);
            }
            outputDirectives.push_back(ioDirectives);
        }
    }
    // handle defaults
    if (rel->isInput()) {
        inputDirectives.setRelationName(getRelationName(rel->getName()));
        // Set a default IO type of file and a default filename if not supplied.
        if (!inputDirectives.has("IO")) {
            inputDirectives.setIOType("file");
        }
        if (inputDirectives.getIOType() == "file" && !inputDirectives.has("filename")) {
            inputDirectives.setFileName(inputDirectives.getRelationName() + ".facts");
        }

        // If filename is not an absolute path, concat with cmd line facts directory
        if (inputDirectives.getIOType() == "file" && inputDirectives.getFileName().front() != '/') {
            inputDirectives.setFileName(
                    Global::config().get("fact-dir") + "/" + inputDirectives.getFileName());
        }
    }
    if (rel->isOutput()) {
        if (Global::config().get("output-dir") == "-") {
            outputDirectives.clear();
            IODirectives ioDirectives;
            ioDirectives.setIOType("stdout");
            outputDirectives.push_back(ioDirectives);
        } else if (outputDirectives.empty()) {
            IODirectives ioDirectives;
            ioDirectives.setIOType("file");
            ioDirectives.setFileName(getRelationName(rel->getName()) + ".csv");
            outputDirectives.push_back(ioDirectives);
        }
        // If stdout is requested then remove all directives from the datalog file.
        for (auto& ioDirectives : outputDirectives) {
            ioDirectives.setRelationName(getRelationName(rel->getName()));
            if (!ioDirectives.has("IO")) {
                ioDirectives.setIOType("file");
            }
            if (ioDirectives.getIOType() == "file" && !ioDirectives.has("filename")) {
                ioDirectives.setFileName(ioDirectives.getRelationName() + ".csv");
            }
            if (ioDirectives.getIOType() == "file" && ioDirectives.getFileName().front() != '/') {
                ioDirectives.setFileName(
                        Global::config().get("output-dir") + "/" + ioDirectives.get("filename"));
            }
        }
    }
    return RamRelationIdentifier(name, arity, attributeNames, attributeTypeQualifiers,
            getSymbolMask(*rel, *typeEnv), rel->isInput(), rel->isComputed(), rel->isOutput(), rel->isBTree(),
            rel->isBrie(), rel->isEqRel(), rel->isData(), inputDirectives, outputDirectives, istemp);
}
}  // namespace

std::string RamTranslator::translateRelationName(const AstRelationIdentifier& id) {
    return getRelationName(id);
}

namespace {

/**
 * The location of some value in a loop nest.
 */
struct Location {
    int level;         // < the loop level
    int component;     // < the component within the tuple created in the given level
    std::string name;  // < name of the variable

    bool operator==(const Location& loc) const {
        return level == loc.level && component == loc.component;
    }

    bool operator!=(const Location& loc) const {
        return !(*this == loc);
    }

    bool operator<(const Location& loc) const {
        return level < loc.level || (level == loc.level && component < loc.component);
    }

    void print(std::ostream& out) const {
        out << "(" << level << "," << component << ")";
    }

    friend std::ostream& operator<<(std::ostream& out, const Location& loc) {
        loc.print(out);
        return out;
    }
};

/**
 * A class indexing the location of variables and record
 * references within a loop nest resulting from the conversion
 * of a rule.
 */
class ValueIndex {
    /**
     * The type mapping variables (referenced by their names) to the
     * locations where they are used.
     */
    typedef std::map<std::string, std::set<Location>> variable_reference_map;

    /**
     * The type mapping record init expressions to their definition points,
     * hence the point where they get grounded/bound.
     */
    typedef std::map<const AstRecordInit*, Location> record_definition_map;

    /**
     * The type mapping record init expressions to the loop level where
     * they get unpacked.
     */
    typedef std::map<const AstRecordInit*, int> record_unpack_map;

    /**
     * A map from AstAggregators to storage locations. Note, since in this case
     * AstAggregators are indexed by their values (not their address) no standard
     * map can be utilized.
     */
    typedef std::vector<std::pair<const AstAggregator*, Location>> aggregator_location_map;

    /** The index of variable accesses */
    variable_reference_map var_references;

    /** The index of record definition points */
    record_definition_map record_definitions;

    /** The index of record-unpack levels */
    record_unpack_map record_unpacks;

    /** The level of a nested ram operation that is handling a given aggregator operation */
    aggregator_location_map aggregator_locations;

public:
    // -- variables --

    void addVarReference(const AstVariable& var, const Location& l) {
        std::set<Location>& locs = var_references[var.getName()];
        locs.insert(l);
    }

    void addVarReference(const AstVariable& var, int level, int pos, const std::string& name = "") {
        addVarReference(var, Location({level, pos, name}));
    }

    bool isDefined(const AstVariable& var) const {
        return var_references.find(var.getName()) != var_references.end();
    }

    const Location& getDefinitionPoint(const AstVariable& var) const {
        auto pos = var_references.find(var.getName());
        assert(pos != var_references.end() && "Undefined variable referenced!");
        return *pos->second.begin();
    }

    const variable_reference_map& getVariableReferences() const {
        return var_references;
    }

    // -- records --

    // - definition -

    void setRecordDefinition(const AstRecordInit& init, const Location& l) {
        record_definitions[&init] = l;
    }

    void setRecordDefinition(const AstRecordInit& init, int level, int pos, std::string name = "") {
        setRecordDefinition(init, Location({level, pos, name}));
    }

    const Location& getDefinitionPoint(const AstRecordInit& init) const {
        auto pos = record_definitions.find(&init);
        if (pos != record_definitions.end()) {
            return pos->second;
        }
        assert(false && "Requested location for undefined record!");

        static Location fail;
        return fail;
    }

    // - unpacking -

    void setRecordUnpackLevel(const AstRecordInit& init, int level) {
        record_unpacks[&init] = level;
    }

    int getRecordUnpackLevel(const AstRecordInit& init) const {
        auto pos = record_unpacks.find(&init);
        if (pos != record_unpacks.end()) {
            return pos->second;
        }
        assert(false && "Requested record is not unpacked properly!");
        return 0;
    }

    // -- aggregates --

    void setAggregatorLocation(const AstAggregator& agg, const Location& loc) {
        aggregator_locations.push_back(std::make_pair(&agg, loc));
    }

    const Location& getAggregatorLocation(const AstAggregator& agg) const {
        // search list
        for (const auto& cur : aggregator_locations) {
            if (*cur.first == agg) {
                return cur.second;
            }
        }

        // fail
        std::cout << "Lookup of " << &agg << " = " << agg << " failed\n";
        assert(false && "Requested aggregation operation is not processed!");
        const static Location fail = Location();
        return fail;
    }

    // -- others --

    bool isSomethingDefinedOn(int level) const {
        // check for variable definitions
        for (const auto& cur : var_references) {
            if (cur.second.begin()->level == level) {
                return true;
            }
        }
        // check for record definitions
        for (const auto& cur : record_definitions) {
            if (cur.second.level == level) {
                return true;
            }
        }
        // nothing defined on this level
        return false;
    }

    void print(std::ostream& out) const {
        out << "Variables:\n\t";
        out << join(var_references, "\n\t");
    }

    friend std::ostream& operator<<(std::ostream& out, const ValueIndex& index) __attribute__((unused)) {
        index.print(out);
        return out;
    }
};

std::unique_ptr<RamValue> translateValue(const AstArgument* arg, const ValueIndex& index = ValueIndex()) {
    std::unique_ptr<RamValue> val;
    if (!arg) {
        return val;
    }

    if (const AstVariable* var = dynamic_cast<const AstVariable*>(arg)) {
        ASSERT(index.isDefined(*var) && "variable not grounded");
        const Location& loc = index.getDefinitionPoint(*var);
        val = std::unique_ptr<RamValue>(new RamElementAccess(loc.level, loc.component, loc.name));
    } else if (dynamic_cast<const AstUnnamedVariable*>(arg)) {
        return nullptr;  // utilized to identify _ values
    } else if (const AstConstant* c = dynamic_cast<const AstConstant*>(arg)) {
        val = std::unique_ptr<RamValue>(new RamNumber(c->getIndex()));
    } else if (const AstUnaryFunctor* uf = dynamic_cast<const AstUnaryFunctor*>(arg)) {
        val = std::unique_ptr<RamValue>(
                new RamUnaryOperator(uf->getFunction(), translateValue(uf->getOperand(), index)));
    } else if (const AstBinaryFunctor* bf = dynamic_cast<const AstBinaryFunctor*>(arg)) {
        val = std::unique_ptr<RamValue>(new RamBinaryOperator(
                bf->getFunction(), translateValue(bf->getLHS(), index), translateValue(bf->getRHS(), index)));
    } else if (const AstTernaryFunctor* tf = dynamic_cast<const AstTernaryFunctor*>(arg)) {
        val = std::unique_ptr<RamValue>(
                new RamTernaryOperator(tf->getFunction(), translateValue(tf->getArg(0), index),
                        translateValue(tf->getArg(1), index), translateValue(tf->getArg(2), index)));
    } else if (dynamic_cast<const AstCounter*>(arg)) {
        val = std::unique_ptr<RamValue>(new RamAutoIncrement());
    } else if (const AstRecordInit* init = dynamic_cast<const AstRecordInit*>(arg)) {
        std::vector<std::unique_ptr<RamValue>> values;
        for (const auto& cur : init->getArguments()) {
            values.push_back(translateValue(cur, index));
        }
        val = std::unique_ptr<RamValue>(new RamPack(std::move(values)));
    } else if (const AstAggregator* agg = dynamic_cast<const AstAggregator*>(arg)) {
        // here we look up the location the aggregation result gets bound
        auto loc = index.getAggregatorLocation(*agg);
        val = std::unique_ptr<RamValue>(new RamElementAccess(loc.level, loc.component, loc.name));
    } else if (const AstSubroutineArgument* subArg = dynamic_cast<const AstSubroutineArgument*>(arg)) {
        // TODO: RamNumber(0) temporary
        val = std::unique_ptr<RamValue>(new RamArgument(subArg->getNumber()));
    } else {
        std::cout << "Unsupported node type of " << arg << ": " << typeid(*arg).name() << "\n";
        ASSERT(false && "unknown AST node type not permissible");
    }

    return val;
}

std::unique_ptr<RamValue> translateValue(const AstArgument& arg, const ValueIndex& index = ValueIndex()) {
    return translateValue(&arg, index);
}
}  // namespace

/** generate RAM code for a clause */
std::unique_ptr<RamStatement> RamTranslator::translateClause(const AstClause& clause,
        const AstProgram* program, const TypeEnvironment* typeEnv, int version, bool ret) {
    // check whether there is an imposed order constraint
    if (clause.getExecutionPlan() && clause.getExecutionPlan()->hasOrderFor(version)) {
        // get the imposed order
        const AstExecutionOrder& order = clause.getExecutionPlan()->getOrderFor(version);

        // create a copy and fix order
        std::unique_ptr<AstClause> copy(clause.clone());

        // Change order to start at zero
        std::vector<unsigned int> newOrder(order.size());
        std::transform(order.begin(), order.end(), newOrder.begin(),
                [](unsigned int i) -> unsigned int { return i - 1; });

        // re-order atoms
        copy->reorderAtoms(newOrder);

        // clear other order and fix plan
        copy->clearExecutionPlan();
        copy->setFixedExecutionPlan();

        // translate reordered clause
        return translateClause(*copy, program, typeEnv, version);
    }

    // get extract some details
    const AstAtom& head = *clause.getHead();

    // a utility to translate atoms to relations
    auto getRelation = [&](const AstAtom* atom) {
        return getRamRelationIdentifier(getRelationName(atom->getName()), atom->getArity(),
                (program ? getAtomRelation(atom, program) : nullptr), typeEnv);
    };

    // handle facts
    if (clause.isFact()) {
        // translate arguments
        std::vector<std::unique_ptr<const RamValue>> values;
        for (auto& arg : clause.getHead()->getArguments()) {
            values.push_back(translateValue(*arg));
        }

        // create a fact statement
        return std::unique_ptr<RamStatement>(new RamFact(getRelation(&head), std::move(values)));
    }

    // the rest should be rules
    assert(clause.isRule());

    // -- index values in rule --

    // create value index
    ValueIndex valueIndex;

    // the order of processed operations
    std::vector<const AstNode*> op_nesting;

    int level = 0;
    for (AstAtom* atom : clause.getAtoms()) {
        // index nested variables and records
        typedef std::vector<AstArgument*> arg_list;
        // std::map<const arg_list*, int> arg_level;
        std::map<const AstNode*, std::unique_ptr<arg_list>> nodeArgs;

        std::function<arg_list*(const AstNode*)> getArgList = [&](const AstNode* curNode) {
            if (!nodeArgs.count(curNode)) {
                if (auto rec = dynamic_cast<const AstRecordInit*>(curNode)) {
                    nodeArgs.insert(std::make_pair(
                            curNode, std::unique_ptr<arg_list>(new arg_list(rec->getArguments()))));
                } else if (auto atom = dynamic_cast<const AstAtom*>(curNode)) {
                    nodeArgs.insert(std::make_pair(
                            curNode, std::unique_ptr<arg_list>(new arg_list(atom->getArguments()))));
                } else {
                    assert(false && "node type doesn't have arguments!");
                }
            }
            arg_list* cur = nodeArgs[curNode].get();
            return cur;
        };

        std::map<const arg_list*, int> arg_level;
        nodeArgs.insert(std::make_pair(atom, std::unique_ptr<arg_list>(new arg_list(atom->getArguments()))));
        // the atom is obtained at the current level
        arg_level[nodeArgs[atom].get()] = level;
        op_nesting.push_back(atom);

        // increment nesting level for the atom
        level++;

        // relation
        RamRelationIdentifier relation = getRelation(atom);

        std::function<void(const AstNode*)> indexValues = [&](const AstNode* curNode) {
            arg_list* cur = getArgList(curNode);
            for (size_t pos = 0; pos < cur->size(); pos++) {
                // get argument
                auto& arg = (*cur)[pos];

                // check for variable references
                if (auto var = dynamic_cast<const AstVariable*>(arg)) {
                    if (pos < relation.getArity()) {
                        valueIndex.addVarReference(*var, arg_level[cur], pos, relation.getArg(pos));
                    } else {
                        valueIndex.addVarReference(*var, arg_level[cur], pos);
                    }
                }

                // check for nested records
                if (auto rec = dynamic_cast<const AstRecordInit*>(arg)) {
                    // introduce new nesting level for unpack
                    int unpack_level = level++;
                    op_nesting.push_back(rec);
                    arg_level[getArgList(rec)] = unpack_level;
                    valueIndex.setRecordUnpackLevel(*rec, unpack_level);

                    // register location of record
                    valueIndex.setRecordDefinition(*rec, arg_level[cur], pos);

                    // resolve nested components
                    indexValues(rec);
                }
            }
        };

        indexValues(atom);
    }

    // add aggregation functions
    std::vector<const AstAggregator*> aggregators;
    visitDepthFirstPostOrder(clause, [&](const AstAggregator& cur) {

        // add each aggregator expression only once
        if (any_of(aggregators, [&](const AstAggregator* agg) { return *agg == cur; })) {
            return;
        }

        int aggLoc = level++;
        valueIndex.setAggregatorLocation(cur, Location({aggLoc, 0}));

        // bind aggregator variables to locations
        assert(dynamic_cast<const AstAtom*>(cur.getBodyLiterals()[0]));
        const AstAtom& atom = static_cast<const AstAtom&>(*cur.getBodyLiterals()[0]);
        for (size_t pos = 0; pos < atom.getArguments().size(); ++pos) {
            if (const AstVariable* var = dynamic_cast<const AstVariable*>(atom.getArgument(pos))) {
                valueIndex.addVarReference(*var, aggLoc, (int)pos, getRelation(&atom).getArg(pos));
            }
        };

        // and remember aggregator
        aggregators.push_back(&cur);
    });

    // -- create RAM statement --

    // begin with projection
    std::unique_ptr<RamOperation> op;
    if (ret) {
        RamReturn* returnValue = new RamReturn(level);

        // get all values in the body
        for (AstLiteral* lit : clause.getBodyLiterals()) {
            if (auto atom = dynamic_cast<AstAtom*>(lit)) {
                for (AstArgument* arg : atom->getArguments()) {
                    returnValue->addValue(translateValue(arg, valueIndex));
                }
            } else if (auto neg = dynamic_cast<AstNegation*>(lit)) {
                for (size_t i = 0; i < neg->getAtom()->getArguments().size() - 2; i++) {
                    auto arg = neg->getAtom()->getArguments()[i];
                    returnValue->addValue(translateValue(arg, valueIndex));
                }
                returnValue->addValue(std::unique_ptr<RamValue>(new RamNumber(-1)));
                returnValue->addValue(std::unique_ptr<RamValue>(new RamNumber(-1)));
            }
        }

        op = std::unique_ptr<RamOperation>(returnValue);
    } else {
        RamProject* project = new RamProject(getRelation(&head), level);

        for (AstArgument* arg : head.getArguments()) {
            project->addArg(translateValue(arg, valueIndex));
        }

        // check existence for original tuple if we have provenance
        if (Global::config().has("provenance")) {
            auto uniquenessEnforcement = new RamNotExists(getRelation(&head));
            auto arity = head.getArity() - 2;

            bool add = true;
            // add args for original tuple
            for (size_t i = 0; i < arity; i++) {
                auto arg = head.getArgument(i);

                // don't add counters
                if (dynamic_cast<AstCounter*>(arg)) {
                    add = false;
                    break;
                }

                uniquenessEnforcement->addArg(translateValue(arg, valueIndex));
            }

            // add two unnamed args for provenance columns
            uniquenessEnforcement->addArg(nullptr);
            uniquenessEnforcement->addArg(nullptr);

            if (add) {
                project->addCondition(std::unique_ptr<RamCondition>(uniquenessEnforcement), project);
            }
        }

        // build up insertion call
        op = std::unique_ptr<RamOperation>(project);
        // std::unique_ptr<RamOperation> op(project);  // start with innermost
    }

    // add aggregator levels
    for (auto it = aggregators.rbegin(); it != aggregators.rend(); ++it) {
        const AstAggregator* cur = *it;
        level--;

        // translate aggregation function
        RamAggregate::Function fun = RamAggregate::MIN;
        switch (cur->getOperator()) {
            case AstAggregator::min:
                fun = RamAggregate::MIN;
                break;
            case AstAggregator::max:
                fun = RamAggregate::MAX;
                break;
            case AstAggregator::count:
                fun = RamAggregate::COUNT;
                break;
            case AstAggregator::sum:
                fun = RamAggregate::SUM;
                break;
        }

        // translate target expression
        std::unique_ptr<RamValue> value = translateValue(cur->getTargetExpression(), valueIndex);

        // translate body literal
        assert(cur->getBodyLiterals().size() == 1 && "Unsupported complex aggregation body encountered!");
        const AstAtom* atom = dynamic_cast<const AstAtom*>(cur->getBodyLiterals()[0]);
        assert(atom && "Unsupported complex aggregation body encountered!");

        // add Ram-Aggregation layer
        op = std::unique_ptr<RamOperation>(
                new RamAggregate(std::move(op), fun, std::move(value), getRelation(atom)));

        // add constant constraints
        for (size_t pos = 0; pos < atom->argSize(); ++pos) {
            if (AstConstant* c = dynamic_cast<AstConstant*>(atom->getArgument(pos))) {
                op->addCondition(std::unique_ptr<RamCondition>(new RamBinaryRelation(BinaryConstraintOp::EQ,
                        std::unique_ptr<RamValue>(
                                new RamElementAccess(level, pos, getRelation(atom).getArg(pos))),
                        std::unique_ptr<RamValue>(new RamNumber(c->getIndex())))));
            }
        }
    }

    // build operation bottom-up
    while (!op_nesting.empty()) {
        // get next operator
        const AstNode* cur = op_nesting.back();
        op_nesting.pop_back();

        // get current nesting level
        auto level = op_nesting.size();

        if (const AstAtom* atom = dynamic_cast<const AstAtom*>(cur)) {
            // find out whether a "search" or "if" should be issued
            bool isExistCheck = !valueIndex.isSomethingDefinedOn(level);
            for (size_t pos = 0; pos < atom->argSize(); ++pos) {
                if (dynamic_cast<AstAggregator*>(atom->getArgument(pos))) {
                    isExistCheck = false;
                }
            }

            // add a scan level
            op = std::unique_ptr<RamOperation>(new RamScan(getRelation(atom), std::move(op), isExistCheck));

            // add constraints
            for (size_t pos = 0; pos < atom->argSize(); ++pos) {
                if (AstConstant* c = dynamic_cast<AstConstant*>(atom->getArgument(pos))) {
                    op->addCondition(std::unique_ptr<RamCondition>(new RamBinaryRelation(
                            BinaryConstraintOp::EQ, std::unique_ptr<RamValue>(new RamElementAccess(
                                                            level, pos, getRelation(atom).getArg(pos))),
                            std::unique_ptr<RamValue>(new RamNumber(c->getIndex())))));
                } else if (AstAggregator* agg = dynamic_cast<AstAggregator*>(atom->getArgument(pos))) {
                    auto loc = valueIndex.getAggregatorLocation(*agg);
                    op->addCondition(std::unique_ptr<RamCondition>(new RamBinaryRelation(
                            BinaryConstraintOp::EQ, std::unique_ptr<RamValue>(new RamElementAccess(
                                                            level, pos, getRelation(atom).getArg(pos))),
                            std::unique_ptr<RamValue>(
                                    new RamElementAccess(loc.level, loc.component, loc.name)))));
                }
            }

            // TODO: support constants in nested records!
        } else if (const AstRecordInit* rec = dynamic_cast<const AstRecordInit*>(cur)) {
            // add an unpack level
            const Location& loc = valueIndex.getDefinitionPoint(*rec);
            op = std::unique_ptr<RamOperation>(
                    new RamLookup(std::move(op), loc.level, loc.component, rec->getArguments().size()));

            // add constant constraints
            for (size_t pos = 0; pos < rec->getArguments().size(); ++pos) {
                if (AstConstant* c = dynamic_cast<AstConstant*>(rec->getArguments()[pos])) {
                    op->addCondition(
                            std::unique_ptr<RamCondition>(new RamBinaryRelation(BinaryConstraintOp::EQ,
                                    std::unique_ptr<RamValue>(new RamElementAccess(level, pos)),
                                    std::unique_ptr<RamValue>(new RamNumber(c->getIndex())))));
                }
            }
        } else {
            std::cout << "Unsupported AST node type: " << typeid(*cur).name() << "\n";
            assert(false && "Unsupported AST node for creation of scan-level!");
        }
    }

    /* add equivalence constraints imposed by variable binding */
    for (const auto& cur : valueIndex.getVariableReferences()) {
        // the first appearance
        const Location& first = *cur.second.begin();
        // all other appearances
        for (const Location& loc : cur.second) {
            if (first != loc) {
                op->addCondition(std::unique_ptr<RamCondition>(new RamBinaryRelation(BinaryConstraintOp::EQ,
                        std::unique_ptr<RamValue>(
                                new RamElementAccess(first.level, first.component, first.name)),
                        std::unique_ptr<RamValue>(
                                new RamElementAccess(loc.level, loc.component, loc.name)))));
            }
        }
    }

    /* add conditions caused by atoms, negations, and binary relations */
    for (const auto& lit : clause.getBodyLiterals()) {
        // for atoms
        if (dynamic_cast<const AstAtom*>(lit)) {
            // covered already within the scan/lookup generation step

            // for binary relations
        } else if (auto binRel = dynamic_cast<const AstConstraint*>(lit)) {
            std::unique_ptr<RamValue> valLHS = translateValue(binRel->getLHS(), valueIndex);
            std::unique_ptr<RamValue> valRHS = translateValue(binRel->getRHS(), valueIndex);
            op->addCondition(std::unique_ptr<RamCondition>(
                    new RamBinaryRelation(binRel->getOperator(), translateValue(binRel->getLHS(), valueIndex),
                            translateValue(binRel->getRHS(), valueIndex))));

            // for negations
        } else if (auto neg = dynamic_cast<const AstNegation*>(lit)) {
            // get contained atom
            const AstAtom* atom = neg->getAtom();

            // create constraint
            RamNotExists* notExists = new RamNotExists(getRelation(atom));

            auto arity = atom->getArity();

            // account for two extra provenance columns
            if (Global::config().has("provenance")) {
                arity -= 2;
            }

            for (size_t i = 0; i < arity; i++) {
                const auto& arg = atom->getArgument(i);
                // for (const auto& arg : atom->getArguments()) {
                notExists->addArg(translateValue(*arg, valueIndex));
            }

            // we don't care about the provenance columns when doing the existence check
            if (Global::config().has("provenance")) {
                notExists->addArg(nullptr);
                notExists->addArg(nullptr);
            }

            // add constraint
            op->addCondition(std::unique_ptr<RamCondition>(notExists));
        } else {
            std::cout << "Unsupported node type: " << typeid(*lit).name();
            assert(false && "Unsupported node type!");
        }
    }

    /* generate the final RAM Insert statement */
    return std::unique_ptr<RamStatement>(new RamInsert(clause, std::move(op)));
}

/* utility for appending statements */
static void appendStmt(std::unique_ptr<RamStatement>& stmtList, std::unique_ptr<RamStatement> stmt) {
    if (stmt) {
        if (stmtList) {
            stmtList = std::unique_ptr<RamStatement>(new RamSequence(std::move(stmtList), std::move(stmt)));
        } else {
            stmtList = std::move(stmt);
        }
    }
};

/** generate RAM code for a non-recursive relation */
std::unique_ptr<RamStatement> RamTranslator::translateNonRecursiveRelation(const AstRelation& rel,
        const AstProgram* program, const RecursiveClauses* recursiveClauses, const TypeEnvironment& typeEnv) {
    /* start with an empty sequence */
    std::unique_ptr<RamStatement> res;

    // the ram table reference
    RamRelationIdentifier rrel =
            getRamRelationIdentifier(getRelationName(rel.getName()), rel.getArity(), &rel, &typeEnv);

    /* iterate over all clauses that belong to the relation */
    for (AstClause* clause : rel.getClauses()) {
        // skip recursive rules
        if (recursiveClauses->isRecursive(clause)) {
            continue;
        }

        // translate clause
        std::unique_ptr<RamStatement> rule = translateClause(*clause, program, &typeEnv);

        // add logging
        if (logging) {
            std::string clauseText = stringify(toString(*clause));
            std::ostringstream line;
            line << "nonrecursive-rule;" << rel.getName() << ";";
            line << clause->getSrcLoc() << ";";
            line << clauseText << ";";
            std::string label = line.str();
            rule = std::unique_ptr<RamStatement>(new RamSequence(
                    std::unique_ptr<RamStatement>(new RamLogTimer(std::move(rule), "@t-" + label)),
                    std::unique_ptr<RamStatement>(new RamLogSize(rrel, "@n-" + label))));
        }

        // add debug info
        std::ostringstream ds;
        ds << toString(*clause) << "\nin file ";
        ds << clause->getSrcLoc();
        rule = std::unique_ptr<RamStatement>(new RamDebugInfo(std::move(rule), ds.str()));

        // add rule to result
        appendStmt(res, std::move(rule));
    }

    // if no clauses have been translated, we are done
    if (!res) {
        return res;
    }

    // add logging for entire relation
    if (logging) {
        // compute label
        std::ostringstream line;
        line << "nonrecursive-relation;" << rel.getName() << ";";
        line << rel.getSrcLoc() << ";";
        std::string label = line.str();

        // add timer
        res = std::unique_ptr<RamStatement>(new RamLogTimer(std::move(res), "@t-" + label));

        // add table size printer
        appendStmt(res, std::unique_ptr<RamStatement>(new RamLogSize(rrel, "@n-" + label)));
    }

    // done
    return res;
}

namespace {

/**
 * A utility function assigning names to unnamed variables such that enclosing
 * constructs may be cloned without losing the variable-identity.
 */
void nameUnnamedVariables(AstClause* clause) {
    // the node mapper conducting the actual renaming
    struct Instantiator : public AstNodeMapper {
        mutable int counter;

        Instantiator() : counter(0) {}

        std::unique_ptr<AstNode> operator()(std::unique_ptr<AstNode> node) const override {
            // apply recursive
            node->apply(*this);

            // replace unknown variables
            if (dynamic_cast<AstUnnamedVariable*>(node.get())) {
                auto name = " _unnamed_var" + toString(++counter);
                return std::unique_ptr<AstNode>(new AstVariable(name));
            }

            // otherwise nothing
            return node;
        }
    };

    // name all variables in the atoms
    Instantiator init;
    for (auto& atom : clause->getAtoms()) {
        atom->apply(init);
    }
}
}  // namespace

/** generate RAM code for recursive relations in a strongly-connected component */
std::unique_ptr<RamStatement> RamTranslator::translateRecursiveRelation(
        const std::set<const AstRelation*>& scc, const AstProgram* program,
        const RecursiveClauses* recursiveClauses, const TypeEnvironment& typeEnv) {
    // initialize sections
    std::unique_ptr<RamStatement> preamble;
    std::unique_ptr<RamSequence> updateTable(new RamSequence());
    std::unique_ptr<RamStatement> postamble;

    // --- create preamble ---

    // mappings for temporary relations
    std::map<const AstRelation*, RamRelationIdentifier> rrel;
    std::map<const AstRelation*, RamRelationIdentifier> relDelta;
    std::map<const AstRelation*, RamRelationIdentifier> relNew;

    /* Compute non-recursive clauses for relations in scc and push
       the results in their delta tables. */
    for (const AstRelation* rel : scc) {
        std::unique_ptr<RamStatement> updateRelTable;

        /* create two temporary tables for relaxed semi-naive evaluation */
        auto relName = getRelationName(rel->getName());
        rrel[rel] = getRamRelationIdentifier(relName, rel->getArity(), rel, &typeEnv);

        relDelta[rel] = getRamRelationIdentifier("delta_" + relName, rel->getArity(), rel, &typeEnv, true);
        relNew[rel] = getRamRelationIdentifier("new_" + relName, rel->getArity(), rel, &typeEnv, true);

        /* create update statements for fixpoint (even iteration) */
        appendStmt(updateRelTable,
                std::unique_ptr<RamStatement>(
                        new RamSequence(std::unique_ptr<RamStatement>(new RamMerge(rrel[rel], relNew[rel])),
                                std::unique_ptr<RamStatement>(new RamSwap(relDelta[rel], relNew[rel])),
                                std::unique_ptr<RamStatement>(new RamClear(relNew[rel])))));

        /* measure update time for each relation */
        if (logging) {
            std::ostringstream ost, osn;
            ost << "@c-recursive-relation;" << rel->getName() << ";" << rel->getSrcLoc() << ";";
            updateRelTable =
                    std::unique_ptr<RamStatement>(new RamLogTimer(std::move(updateRelTable), ost.str()));
        }

        /* drop temporary tables after recursion */
        appendStmt(postamble, std::unique_ptr<RamStatement>(new RamSequence(
                                      std::unique_ptr<RamStatement>(new RamDrop(relDelta[rel])),
                                      std::unique_ptr<RamStatement>(new RamDrop(relNew[rel])))));

        /* Generate code for non-recursive part of relation */
        appendStmt(preamble, translateNonRecursiveRelation(*rel, program, recursiveClauses, typeEnv));

        /* Generate merge operation for temp tables */
        appendStmt(preamble, std::unique_ptr<RamStatement>(new RamMerge(relDelta[rel], rrel[rel])));

        /* Add update operations of relations to parallel statements */
        updateTable->add(std::move(updateRelTable));
    }

    // --- build main loop ---

    std::unique_ptr<RamParallel> loopSeq(new RamParallel());

    // create a utility to check SCC membership
    auto isInSameSCC = [&](
            const AstRelation* rel) { return std::find(scc.begin(), scc.end(), rel) != scc.end(); };

    /* Compute temp for the current tables */
    for (const AstRelation* rel : scc) {
        std::unique_ptr<RamStatement> loopRelSeq;

        /* Find clauses for relation rel */
        for (size_t i = 0; i < rel->clauseSize(); i++) {
            AstClause* cl = rel->getClause(i);

            // skip non-recursive clauses
            if (!recursiveClauses->isRecursive(cl)) {
                continue;
            }

            // each recursive rule results in several operations
            int version = 0;
            const auto& atoms = cl->getAtoms();
            for (size_t j = 0; j < atoms.size(); ++j) {
                const AstAtom* atom = atoms[j];
                const AstRelation* atomRelation = getAtomRelation(atom, program);

                // only interested in atoms within the same SCC
                if (!isInSameSCC(atomRelation)) {
                    continue;
                }

                // modify the processed rule to use relDelta and write to relNew
                std::unique_ptr<AstClause> r1(cl->clone());
                r1->getHead()->setName(relNew[rel].getName());
                r1->getAtoms()[j]->setName(relDelta[atomRelation].getName());
                r1->addToBody(std::unique_ptr<AstLiteral>(
                        new AstNegation(std::unique_ptr<AstAtom>(cl->getHead()->clone()))));

                // replace wildcards with variables (reduces indices when wildcards are used in recursive
                // atoms)
                nameUnnamedVariables(r1.get());

                // reduce R to P ...
                for (size_t k = j + 1; k < atoms.size(); k++) {
                    if (isInSameSCC(getAtomRelation(atoms[k], program))) {
                        AstAtom* cur = r1->getAtoms()[k]->clone();
                        cur->setName(relDelta[getAtomRelation(atoms[k], program)].getName());
                        r1->addToBody(
                                std::unique_ptr<AstLiteral>(new AstNegation(std::unique_ptr<AstAtom>(cur))));
                    }
                }

                std::unique_ptr<RamStatement> rule = translateClause(*r1, program, &typeEnv, version);

                /* add logging */
                if (logging) {
                    std::string clauseText = stringify(toString(*cl));
                    std::ostringstream line;
                    line << "recursive-rule;" << rel->getName() << ";";
                    line << version << ";";
                    line << cl->getSrcLoc() << ";";
                    line << clauseText << ";";
                    std::string label = line.str();
                    rule = std::unique_ptr<RamStatement>(new RamSequence(
                            std::unique_ptr<RamStatement>(new RamLogTimer(std::move(rule), "@t-" + label)),
                            std::unique_ptr<RamStatement>(new RamLogSize(relNew[rel], "@n-" + label))));
                }

                // add debug info
                std::ostringstream ds;
                ds << toString(*cl) << "\nin file ";
                ds << cl->getSrcLoc();
                rule = std::unique_ptr<RamStatement>(new RamDebugInfo(std::move(rule), ds.str()));

                // add to loop body
                appendStmt(loopRelSeq, std::move(rule));

                // increment version counter
                version++;
            }
            assert(cl->getExecutionPlan() == nullptr || version > cl->getExecutionPlan()->getMaxVersion());
        }

        // if there was no rule, continue
        if (!loopRelSeq) {
            continue;
        }

        // label all versions
        if (logging) {
            std::ostringstream line;
            line << "recursive-relation;" << rel->getName() << ";" << rel->getSrcLoc() << ";";
            std::string label = line.str();
            loopRelSeq = std::unique_ptr<RamStatement>(new RamLogTimer(std::move(loopRelSeq), "@t-" + label));
            appendStmt(loopRelSeq, std::unique_ptr<RamStatement>(new RamLogSize(relNew[rel], "@n-" + label)));
        }

        /* add rule computations of a relation to parallel statement */
        loopSeq->add(std::move(loopRelSeq));
    }

    /* construct exit conditions for odd and even iteration */
    auto addCondition = [](std::unique_ptr<RamCondition>& cond, std::unique_ptr<RamCondition> clause) {
        cond = ((cond) ? std::unique_ptr<RamCondition>(new RamAnd(std::move(cond), std::move(clause)))
                       : std::move(clause));
    };

    std::unique_ptr<RamCondition> exitCond;
    for (const AstRelation* rel : scc) {
        addCondition(exitCond, std::unique_ptr<RamCondition>(new RamEmpty(relNew[rel])));
    }

    /* construct fixpoint loop  */
    return std::unique_ptr<RamStatement>(new RamSequence(std::move(preamble),
            std::unique_ptr<RamStatement>(new RamLoop(std::move(loopSeq),
                    std::unique_ptr<RamStatement>(new RamExit(std::move(exitCond))), std::move(updateTable))),
            std::move(postamble)));

    assert(false && "Not Implemented");
    return nullptr;
}

/** make a subroutine to search for subproofs */
std::unique_ptr<RamStatement> RamTranslator::makeSubproofSubroutine(
        const AstClause& clause, const AstProgram* program, const TypeEnvironment& typeEnv) {
    // make intermediate clause with constraints
    AstClause* intermediateClause = clause.clone();

    // name unnamed variables
    nameUnnamedVariables(intermediateClause);

    // add constraint for each argument in head of atom
    AstAtom* head = intermediateClause->getHead();
    for (size_t i = 0; i < head->getArguments().size() - 2; i++) {
        auto arg = head->getArgument(i);

        if (auto var = dynamic_cast<AstVariable*>(arg)) {
            intermediateClause->addToBody(std::unique_ptr<AstLiteral>(
                    new AstConstraint(BinaryConstraintOp::EQ, std::unique_ptr<AstArgument>(var),
                            std::unique_ptr<AstArgument>(new AstSubroutineArgument(i)))));
        }
    }

    // index of level argument in argument list
    size_t levelIndex = head->getArguments().size() - 2;

    // add level constraints
    for (size_t i = 0; i < intermediateClause->getBodyLiterals().size(); i++) {
        auto lit = intermediateClause->getBodyLiteral(i);
        if (auto atom = dynamic_cast<AstAtom*>(lit)) {
            auto arity = atom->getArity();

            // arity - 1 is the level number in body atoms
            intermediateClause->addToBody(std::unique_ptr<AstLiteral>(new AstConstraint(
                    BinaryConstraintOp::LT, std::unique_ptr<AstArgument>(atom->getArgument(arity - 1)),
                    std::unique_ptr<AstArgument>(new AstSubroutineArgument(levelIndex)))));
        }
    }

    auto result = translateClause(*intermediateClause, program, &typeEnv, 0, true);
    return result;
}

/** translates the given datalog program into an equivalent RAM program  */
std::unique_ptr<RamProgram> RamTranslator::translateProgram(const AstTranslationUnit& translationUnit) {
    const TypeEnvironment& typeEnv =
            translationUnit.getAnalysis<TypeEnvironmentAnalysis>()->getTypeEnvironment();

    RecursiveClauses* recursiveClauses = translationUnit.getAnalysis<RecursiveClauses>();

    /* start with an empty sequence */
    std::unique_ptr<RamStatement> res;

    /* Compute SCCs of program */
    RelationSchedule* relationSchedule = translationUnit.getAnalysis<RelationSchedule>();

    // --- initialization ---

    /* Get relations of the program */
    auto rels = translationUnit.getProgram()->getRelations();

    /* Initialize all relations */
    for (AstRelation* rel : rels) {
        // initialize relation
        RamRelationIdentifier rrel =
                getRamRelationIdentifier(getRelationName(rel->getName()), rel->getArity(), rel, &typeEnv);
        appendStmt(res, std::unique_ptr<RamStatement>(new RamCreate(rrel)));

        // optional: load inputs
        if (rel->isInput()) {
            appendStmt(res, std::unique_ptr<RamStatement>(new RamLoad(rrel)));
        }

        // create delta-relations if necessary
        if (relationSchedule->isRecursive(rel)) {
            appendStmt(res, std::unique_ptr<RamStatement>(new RamCreate(
                                    getRamRelationIdentifier("delta_" + getRelationName(rel->getName()),
                                            rel->getArity(), rel, &typeEnv, true))));
            appendStmt(res, std::unique_ptr<RamStatement>(new RamCreate(
                                    getRamRelationIdentifier("new_" + getRelationName(rel->getName()),
                                            rel->getArity(), rel, &typeEnv, true))));
        }
    }

    // --- computation ---

    std::unique_ptr<RamStatement> comp;

    for (const RelationScheduleStep& step : relationSchedule->getSchedule()) {
        const std::set<const AstRelation*>& scc = step.getComputedRelations();
        std::unique_ptr<RamStatement> stmt;
        if (!step.isRecursive()) {
            ASSERT(scc.size() == 1 && "SCC contains more than one relation");
            const AstRelation* rel = *scc.begin();
            /* Run non-recursive evaluation */
            stmt = translateNonRecursiveRelation(
                    *rel, translationUnit.getProgram(), recursiveClauses, typeEnv);
        } else {
            stmt = translateRecursiveRelation(scc, translationUnit.getProgram(), recursiveClauses, typeEnv);
        }
        appendStmt(comp, std::move(stmt));

        /* Drop the tables of all expired relations to save memory */
        if (!Global::config().has("provenance") && !Global::config().has("record-provenance")) {
            for (const auto& rel : step.getExpiredRelations()) {
                appendStmt(comp, std::unique_ptr<RamStatement>(new RamDrop(getRamRelationIdentifier(
                                         getRelationName(rel->getName()), rel->getArity(), rel, &typeEnv))));
            }
        }
    }

    // add logging entry for pure computation time
    appendStmt(res, std::move(comp));

    // --- output ---
    /* add store operations for output relations */
    for (AstRelation* rel : rels) {
        RamRelationIdentifier rrel =
                getRamRelationIdentifier(getRelationName(rel->getName()), rel->getArity(), rel, &typeEnv);
        if (rel->isOutput()) {
            appendStmt(res, std::unique_ptr<RamStatement>(new RamStore(rrel)));
        }
        if (rel->isPrintSize()) {
            appendStmt(res, std::unique_ptr<RamStatement>(new RamPrintSize(rrel)));
        }
        if (rel->isOutput()) {
<<<<<<< HEAD
            if (!Global::config().has("provenance") && !Global::config().has("record-provenance")) {
=======
            if (!Global::config().has("provenance")) {
>>>>>>> 53938855
                appendStmt(res, std::unique_ptr<RamStatement>(new RamDrop(rrel)));
            }
        }
    }

    if (res && logging) {
        res = std::unique_ptr<RamStatement>(new RamLogTimer(std::move(res), "@runtime;"));
    }

    // done for main prog
    std::unique_ptr<RamProgram> prog(new RamProgram(std::move(res)));

    // add subroutines for each clause
    if (Global::config().has("provenance")) {
        visitDepthFirst(rels, [&](const AstClause& clause) {
            std::stringstream relName;
            relName << clause.getHead()->getName();

            if (relName.str().find("@info") != std::string::npos || clause.getBodyLiterals().size() == 0) {
                return;
            }

            std::string subroutineLabel =
                    relName.str() + "_" + std::to_string(clause.getClauseNum()) + "_subproof";
            prog->addSubroutine(
                    subroutineLabel, makeSubproofSubroutine(clause, translationUnit.getProgram(), typeEnv));
        });
    }

    return prog;
}

}  // end of namespace souffle<|MERGE_RESOLUTION|>--- conflicted
+++ resolved
@@ -1088,6 +1088,14 @@
             intermediateClause->addToBody(std::unique_ptr<AstLiteral>(
                     new AstConstraint(BinaryConstraintOp::EQ, std::unique_ptr<AstArgument>(var),
                             std::unique_ptr<AstArgument>(new AstSubroutineArgument(i)))));
+        } else if (auto func = dynamic_cast<AstFunctor*>(arg)) {
+            intermediateClause->addToBody(std::unique_ptr<AstLiteral>(
+                    new AstConstraint(BinaryConstraintOp::EQ, std::unique_ptr<AstArgument>(func),
+                            std::unique_ptr<AstArgument>(new AstSubroutineArgument(i)))));
+        } else if (auto rec = dynamic_cast<AstRecordInit*>(arg)) {
+            intermediateClause->addToBody(std::unique_ptr<AstLiteral>(
+                    new AstConstraint(BinaryConstraintOp::EQ, std::unique_ptr<AstArgument>(rec),
+                            std::unique_ptr<AstArgument>(new AstSubroutineArgument(i)))));
         }
     }
 
@@ -1194,11 +1202,7 @@
             appendStmt(res, std::unique_ptr<RamStatement>(new RamPrintSize(rrel)));
         }
         if (rel->isOutput()) {
-<<<<<<< HEAD
             if (!Global::config().has("provenance") && !Global::config().has("record-provenance")) {
-=======
-            if (!Global::config().has("provenance")) {
->>>>>>> 53938855
                 appendStmt(res, std::unique_ptr<RamStatement>(new RamDrop(rrel)));
             }
         }
